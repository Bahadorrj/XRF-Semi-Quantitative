--- conflicted
+++ resolved
@@ -198,8 +198,4 @@
 *.txt
 *.xlsx
 test.py
-<<<<<<< HEAD
-.vscode
-=======
-*.vscode
->>>>>>> 43fd6413
+*.vscode