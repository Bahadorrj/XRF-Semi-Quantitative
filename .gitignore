# Created by https://www.toptal.com/developers/gitignore/api/python,visualstudiocode
# Edit at https://www.toptal.com/developers/gitignore?templates=python,visualstudiocode

### Python ###
# Byte-compiled / optimized / DLL files
__pycache__/
*.py[cod]
*$py.class

# C extensions
*.so

# Distribution / packaging
.Python
build/
develop-eggs/
dist/
downloads/
eggs/
.eggs/
lib/
lib64/
parts/
sdist/
var/
wheels/
share/python-wheels/
*.egg-info/
.installed.cfg
*.egg
MANIFEST

# PyInstaller
#  Usually these files are written by a python script from a template
#  before PyInstaller builds the exe, so as to inject date/other infos into it.
*.manifest
*.spec

# Installer logs
pip-log.txt
pip-delete-this-directory.txt

# Unit test / coverage reports
htmlcov/
.tox/
.nox/
.coverage
.coverage.*
.cache
nosetests.xml
coverage.xml
*.cover
*.py,cover
.hypothesis/
.pytest_cache/
cover/

# Translations
*.mo
*.pot

# Django stuff:
*.log
local_settings.py
db.sqlite3
db.sqlite3-journal

# Flask stuff:
instance/
.webassets-cache

# Scrapy stuff:
.scrapy

# Sphinx documentation
docs/_build/

# PyBuilder
.pybuilder/
target/

# Jupyter Notebook
.ipynb_checkpoints

# IPython
profile_default/
ipython_config.py

# pyenv
#   For a library or package, you might want to ignore these files since the code is
#   intended to run in multiple environments; otherwise, check them in:
# .python-version

# pipenv
#   According to pypa/pipenv#598, it is recommended to include Pipfile.lock in version control.
#   However, in case of collaboration, if having platform-specific dependencies or dependencies
#   having no cross-platform support, pipenv may install dependencies that don't work, or not
#   install all needed dependencies.
#Pipfile.lock

# poetry
#   Similar to Pipfile.lock, it is generally recommended to include poetry.lock in version control.
#   This is especially recommended for binary packages to ensure reproducibility, and is more
#   commonly ignored for libraries.
#   https://python-poetry.org/docs/basic-usage/#commit-your-poetrylock-file-to-version-control
#poetry.lock

# pdm
#   Similar to Pipfile.lock, it is generally recommended to include pdm.lock in version control.
#pdm.lock
#   pdm stores project-wide configurations in .pdm.toml, but it is recommended to not include it
#   in version control.
#   https://pdm.fming.dev/#use-with-ide
.pdm.toml

# PEP 582; used by e.g. github.com/David-OConnor/pyflow and github.com/pdm-project/pdm
__pypackages__/

# Celery stuff
celerybeat-schedule
celerybeat.pid

# SageMath parsed files
*.sage.py

# Environments
.env
.venv
env/
venv/
ENV/
env.bak/
venv.bak/

# Spyder project settings
.spyderproject
.spyproject

# Rope project settings
.ropeproject

# mkdocs documentation
/site

# mypy
.mypy_cache/
.dmypy.json
dmypy.json

# Pyre type checker
.pyre/

# pytype static type analyzer
.pytype/

# Cython debug symbols
cython_debug/

# PyCharm
#  JetBrains specific template is maintained in a separate JetBrains.gitignore that can
#  be found at https://github.com/github/gitignore/blob/main/Global/JetBrains.gitignore
#  and can be added to the global gitignore or merged into this file.  For a more nuclear
#  option (not recommended) you can uncomment the following to ignore the entire idea folder.
#.idea/

### Python Patch ###
# Poetry local configuration file - https://python-poetry.org/docs/configuration/#local-configuration
poetry.toml

# ruff
.ruff_cache/

# LSP config files
pyrightconfig.json

### VisualStudioCode ###
.vscode/*
!.vscode/settings.json
!.vscode/tasks.json
!.vscode/launch.json
!.vscode/extensions.json
!.vscode/*.code-snippets

# Local History for Visual Studio Code
.history/

# Built Visual Studio Code Extensions
*.vsix

### VisualStudioCode Patch ###
# Ignore all local history of files
.history
.ionide

# End of https://www.toptal.com/developers/gitignore/api/python

myIcons/
*.txt
*.xlsx
test.py
<<<<<<< HEAD
*.json
=======
*.vscode
>>>>>>> 43fd6413
<|MERGE_RESOLUTION|>--- conflicted
+++ resolved
@@ -198,8 +198,4 @@
 *.txt
 *.xlsx
 test.py
-<<<<<<< HEAD
-*.json
-=======
-*.vscode
->>>>>>> 43fd6413
+*.json