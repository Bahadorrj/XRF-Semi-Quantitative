--- conflicted
+++ resolved
@@ -155,16 +155,10 @@
                 self.dfElements[self.dfElements['active'] == 1].index
             )
         else:
-<<<<<<< HEAD
             indexes = self.dfUQ["element_id"].to_list()
             for i in range(len(indexes)):
                 indexes[i] -= 1
             self.setUpTable(indexes)
-=======
-            # print(self.dfUQ['element_id'].tolist())
-            # print(self.dfElements.at[74, "radiation_type"])
-            self.setUpTable(self.dfUQ["element_id"].index)
->>>>>>> 312f5344
 
 
 class Ui_ConditionsWindow(QtWidgets.QWidget):
