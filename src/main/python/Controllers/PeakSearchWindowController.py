import time
from functools import partial
from PyQt6.QtCore import QObject, pyqtSignal, QThread

class Worker(QObject):
    started = pyqtSignal()
    progress = pyqtSignal(int)
    finished = pyqtSignal()

    def run(self, size):
        for i in range(size):
            time.sleep(0.05)
            self.progress.emit(i)

class PeakSearchWindowController:
    def __init__(self, view, model):
        self._view = view
        self.thread = QThread()
        self.worker = Worker()
        self.worker.moveToThread(self.thread)
        self._model = model
        self._connectSignalsAndSlots()

    def _connectSignalsAndSlots(self):
        # form
        self._view.form.itemClicked.connect(self._view.itemClicked)
        self._view.form.horizontalHeader().sectionClicked.connect(self._view.headerClicked)
        # graphics
        self._view.peakPlot.scene().sigMouseClicked.connect(self._view.openPopUp)
        self._view.peakPlot.sigRangeChanged.connect(self._view.updateSpectrumRegion)
        self._view.spectrumRegion.sigRegionChanged.connect(self._view.scalePeakPlot)
        self._view.spectrumPlot.scene().sigMouseMoved.connect(self._view.mouseMoved)
        # self defined signals
        self._view.rowAdded.connect(partial(self._connectButtonsSignalsAnsSlots))
        self._view.elementAdded.connect(partial(self._connectRegionSignalAndSlot))
        self._view.windowOpened.connect(lambda: self.thread.start())
        self._view.windowOpened.connect(self._view.configureWindow)
        self._view.windowClosed.connect(lambda: self.thread.quit())
        self._view.windowClosed.connect(
            lambda:
            self._model.writeElementToTable(
                self._view.getElements(),
                self._view.getCondition()
            )
        )
<<<<<<< HEAD
=======
        self._view.windowOpened.connect(self._view.configureWindow)
>>>>>>> 5a925980
        self._view.hideAll.connect(partial(self._checkVisibility))
        self._view.hideAll.connect(partial(self.worker.run, self._view.getNumberOfAddedElements()))
        # thread
        self.worker.progress.connect(self._connectThreadAndSlots)
<<<<<<< HEAD
        self.worker.finished.connect(self._view.clearStatusLabel)
=======
>>>>>>> 5a925980

    def _connectButtonsSignalsAnsSlots(self, buttons):
        buttons[0].clicked.connect(self._view.removeRow)
        buttons[1].clicked.connect(self._view.visibility)
        buttons[2].clicked.connect(self._view.statusChanged)

    def _connectRegionSignalAndSlot(self, element):
        element.region.sigRegionChanged.connect(partial(self._view.setRange, element))
        element.spectrumLine.sigClicked.connect(partial(self._view.selectRow, element))
        element.peakLine.sigClicked.connect(partial(self._view.selectRow, element))

    def _checkVisibility(self, hide):
        self._hide = hide

    def _connectThreadAndSlots(self, index):
        if self._hide:
            self._view.showElement(index)
        else:
            self._view.hideElement(index)<|MERGE_RESOLUTION|>--- conflicted
+++ resolved
@@ -1,6 +1,7 @@
 import time
 from functools import partial
 from PyQt6.QtCore import QObject, pyqtSignal, QThread
+
 
 class Worker(QObject):
     started = pyqtSignal()
@@ -11,6 +12,7 @@
         for i in range(size):
             time.sleep(0.05)
             self.progress.emit(i)
+
 
 class PeakSearchWindowController:
     def __init__(self, view, model):
@@ -27,12 +29,16 @@
         self._view.form.horizontalHeader().sectionClicked.connect(self._view.headerClicked)
         # graphics
         self._view.peakPlot.scene().sigMouseClicked.connect(self._view.openPopUp)
-        self._view.peakPlot.sigRangeChanged.connect(self._view.updateSpectrumRegion)
-        self._view.spectrumRegion.sigRegionChanged.connect(self._view.scalePeakPlot)
+        self._view.peakPlot.sigRangeChanged.connect(
+            self._view.updateSpectrumRegion)
+        self._view.spectrumRegion.sigRegionChanged.connect(
+            self._view.scalePeakPlot)
         self._view.spectrumPlot.scene().sigMouseMoved.connect(self._view.mouseMoved)
         # self defined signals
-        self._view.rowAdded.connect(partial(self._connectButtonsSignalsAnsSlots))
-        self._view.elementAdded.connect(partial(self._connectRegionSignalAndSlot))
+        self._view.rowAdded.connect(
+            partial(self._connectButtonsSignalsAnsSlots))
+        self._view.elementAdded.connect(
+            partial(self._connectRegionSignalAndSlot))
         self._view.windowOpened.connect(lambda: self.thread.start())
         self._view.windowOpened.connect(self._view.configureWindow)
         self._view.windowClosed.connect(lambda: self.thread.quit())
@@ -43,18 +49,12 @@
                 self._view.getCondition()
             )
         )
-<<<<<<< HEAD
-=======
         self._view.windowOpened.connect(self._view.configureWindow)
->>>>>>> 5a925980
-        self._view.hideAll.connect(partial(self._checkVisibility))
-        self._view.hideAll.connect(partial(self.worker.run, self._view.getNumberOfAddedElements()))
+        # self._view.hideAll.connect(partial(self.worker.run, self._view.getNumberOfAddedElements()))
+        self._view.showAll.connect(
+            partial(self.worker.run, self._view.getNumberOfAddedElements()))
         # thread
-        self.worker.progress.connect(self._connectThreadAndSlots)
-<<<<<<< HEAD
-        self.worker.finished.connect(self._view.clearStatusLabel)
-=======
->>>>>>> 5a925980
+        self.worker.progress.connect(self._view.showElement)
 
     def _connectButtonsSignalsAnsSlots(self, buttons):
         buttons[0].clicked.connect(self._view.removeRow)
@@ -62,9 +62,12 @@
         buttons[2].clicked.connect(self._view.statusChanged)
 
     def _connectRegionSignalAndSlot(self, element):
-        element.region.sigRegionChanged.connect(partial(self._view.setRange, element))
-        element.spectrumLine.sigClicked.connect(partial(self._view.selectRow, element))
-        element.peakLine.sigClicked.connect(partial(self._view.selectRow, element))
+        element.region.sigRegionChanged.connect(
+            partial(self._view.setRange, element))
+        element.spectrumLine.sigClicked.connect(
+            partial(self._view.selectRow, element))
+        element.peakLine.sigClicked.connect(
+            partial(self._view.selectRow, element))
 
     def _checkVisibility(self, hide):
         self._hide = hide
