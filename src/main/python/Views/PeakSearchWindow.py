import numpy as np
from PyQt6 import QtWidgets, QtCore, QtGui
from pyqtgraph import mkPen, GraphicsLayoutWidget, LinearRegionItem, InfiniteLine
from multipledispatch import dispatch

from src.main.python.Logic import Calculation
from src.main.python.Logic import Sqlite
from src.main.python.Types.ElementClass import Element
from src.main.python.Views import MessegeBox
from src.main.python.Views.Icons import ICONS
from src.main.python.Views.TableWidget import Form

class Window(QtWidgets.QMainWindow):
    elementAdded = QtCore.pyqtSignal(Element)
    rowAdded = QtCore.pyqtSignal(list)
    windowOpened = QtCore.pyqtSignal()
    windowClosed = QtCore.pyqtSignal()
    hideAll = QtCore.pyqtSignal(bool)

    def __init__(self, size):
        super().__init__()
        # size
        self.setMinimumWidth(int(size.width() * 0.75))
        self.setMinimumHeight(int(size.height() * 0.75))
        self.mainLayout = QtWidgets.QVBoxLayout()
        self.mainWidget = QtWidgets.QWidget()
        self._createForm()
        self._createGraph()
        self.coordinateLabel = QtWidgets.QLabel()
        self.coordinateLabel.setFixedWidth(200)
        self.coordinateLabel.setText("""<span style='font-size: 2rem'>x=0, y=0, , kEV= 0</span>""")
        self.statusLabel = QtWidgets.QLabel()
        self.statusLabel.setFixedWidth(200)
        self.statusBar = QtWidgets.QStatusBar()
        self.statusBar.addWidget(self.coordinateLabel)
        self.statusBar.addWidget(self.statusLabel)
        self._placeComponents()
        QtWidgets.QApplication.processEvents()

        self._elementsDf = Sqlite.getDatabaseDataframe("fundamentals", "elements")
        self._conditionID = int()
        self._counts = np.zeros(2048, dtype=np.uint32)
        self._px = np.zeros(2048, dtype=np.uint16)
        self._kiloElectronVolts = list()
        self._kev = float()
        self._initElements()

    def _createForm(self):
        headers = [
            "Remove Widget",
            "Hide Widget",
            "Element",
            "Type",
            "Kev",
            "Low Kev",
            "High Kev",
            "Intensity",
            "Status",
            "Activate Widget"
        ]
        self.form = Form(headers)
        self.form.setMaximumHeight(int(self.size().height() * 0.3))

    def _createGraph(self):
        self.graph = GraphicsLayoutWidget()
        self.peakPlot = self.graph.addPlot(row=0, col=0)
        self.spectrumPlot = self.graph.addPlot(row=1, col=0)
        self.peakPlotVB = self.peakPlot.vb
        self.spectrumPlotVB = self.spectrumPlot.vb
        self.spectrumRegion = LinearRegionItem()
        self.vLine = InfiniteLine(angle=90, movable=False)
        self.hLine = InfiniteLine(angle=0, movable=False)

    def _configureGraph(self):
        self.spectrumPlot.showGrid(x=True, y=True)
        self.spectrumPlot.setMouseEnabled(x=False, y=False)
        self.peakPlot.setMinimumHeight(int(self.size().height() * 0.4))
        self.peakPlot.showGrid(x=True, y=True)
        self.spectrumPlot.addItem(self.spectrumRegion, ignoreBounds=True)
        self.peakPlot.addItem(self.vLine, ignoreBounds=True)
        self.peakPlot.addItem(self.hLine, ignoreBounds=True)
        self.peakPlotVB.scaleBy(center=(0, 0))
        self.peakPlotVB.menu.clear()

    def _placeComponents(self):
        self.mainLayout.addWidget(self.form)
        self.mainLayout.addWidget(self.graph)
        self.mainLayout.addWidget(self.statusBar)
        self.mainWidget.setLayout(self.mainLayout)
        self.setCentralWidget(self.mainWidget)

    def _initElements(self):
        self._elements = list()
        self._addedElements = list()
        values = Sqlite.getValues("fundamentals", "elements")
        for value in values:
            e = Element(value[0])
            self._elements.append(e)
            if e.activated:
                self._addedElements.append(e)

    def configureWindow(self):
        self._configureGraph()
        for element in self._addedElements:
            element.hidden = True
            self._addElementToForm(element)
            self.elementAdded.emit(element)

    def init(self, counts, condition):
        self.setWindowTitle(condition.getName())
        self._counts = counts
        self._px = np.arange(0, len(self._counts), 1)
        self._kiloElectronVolts = [Calculation.pxToEv(i) for i in self._px]
        self._conditionID = condition.getAttribute("condition_id")
        self.spectrumPlot.setLimits(
            xMin=0, xMax=max(self._px), yMin=0, yMax=1.1 * max(self._counts)
        )
        self.spectrumPlot.plot(
            x=self._px, y=self._counts, pen=mkPen("w", width=2))
        self.peakPlot.setLimits(
            xMin=0, xMax=max(self._px), yMin=0, yMax=1.1 * max(self._counts)
        )
        self.peakPlot.plot(
            x=self._px, y=self._counts, pen=mkPen("w", width=2))
        self.spectrumRegion.setClipItem(self.spectrumPlot)
        self.spectrumRegion.setRegion((0, 100))
        self.spectrumRegion.setBounds((0, max(self._px)))
        self.peakPlot.setXRange(0, 100, padding=0)

    def _addElementToForm(self, element):
        removeButton = QtWidgets.QPushButton(icon=QtGui.QIcon(ICONS["Cross"]))
        hideButton = QtWidgets.QPushButton()
        if element.hidden:
            hideButton.setIcon(QtGui.QIcon(ICONS["Hide"]))
        else:
            hideButton.setIcon(QtGui.QIcon(ICONS["Show"]))
        elementItem = QtWidgets.QTableWidgetItem(element.getAttribute("symbol"))
        typeItem = QtWidgets.QTableWidgetItem(element.getAttribute("radiation_type"))
        kevItem = QtWidgets.QTableWidgetItem(str(element.getAttribute("Kev")))
        lowItem = QtWidgets.QTableWidgetItem(str(element.lowKev))
        highItem = QtWidgets.QTableWidgetItem(str(element.highKev))
        intensityItem = QtWidgets.QTableWidgetItem(str(element.intensity))
        statusItem = QtWidgets.QTableWidgetItem()
        statusButton = QtWidgets.QPushButton()
        if element.activated:
            statusItem.setText("Activated")
            statusItem.setForeground(QtCore.Qt.GlobalColor.green)
            statusButton.setText("Deactivate")
        else:
            statusItem.setText("Deactivated")
            statusItem.setForeground(QtCore.Qt.GlobalColor.red)
            statusButton.setText("Activate")
        items = [removeButton, hideButton, elementItem, typeItem, kevItem,
                 lowItem, highItem, intensityItem, statusItem, statusButton]
        buttons = [removeButton, hideButton, statusButton]
        self.form.addRow(items, element.getAttribute("element_id"))
        self.rowAdded.emit(buttons)

    def getElementById(self, id):
        for element in self._elements:
            if element.getAttribute("element_id") == id:
                return element

    def getCurrentElement(self):
        return self.getElementById(self.form.getCurrentRowId())

    def mouseMoved(self, event):
        mousePoint = self.peakPlotVB.mapSceneToView(event)
        x = int(mousePoint.x())
        y = int(mousePoint.y())
        kev = self._kiloElectronVolts[x]
        self._kev = kev
        self.coordinateLabel.setText(
            f"""<span style='font-size: 2rem'>
                    x={x}, y={y}, , kEV= {kev}
                </span>"""
        )
        self.vLine.setPos(mousePoint.x())
        self.hLine.setPos(mousePoint.y())

    def itemClicked(self):
        element = self.getElementById(self.form.getCurrentRowId())
        self._goToPx(element.range)

    def _goToPx(self, rng):
        if self.peakPlot.viewRange()[0][0] > rng[0] or self.peakPlot.viewRange()[0][1] < rng[1]:
            rng[0] -= 50
            rng[1] += 50
            self.spectrumRegion.setRegion(rng)

    def scalePeakPlot(self):
        minX, maxX = self.spectrumRegion.getRegion()
        self.peakPlot.setXRange(minX, maxX, padding=0)

    # noinspection PyUnusedLocal
    def updateSpectrumRegion(self, window, viewRange):
        rng = viewRange[0]
        self.spectrumRegion.setRegion(rng)

    def openPopUp(self, event):
        pos = event.pos()
        mousePoint = self.peakPlotVB.mapSceneToView(pos)
        self._kev = self._kiloElectronVolts[int(mousePoint.x())]
        if event.button() == QtCore.Qt.MouseButton.RightButton:
            self.peakPlotVB.menu.clear()
            greater = self._elementsDf["low_Kev"] < self._kev
            smaller = self._kev < self._elementsDf["high_Kev"]
            mask = np.logical_and(greater, smaller)
            filteredDataframe = self._elementsDf[mask]
            for radiation_type in ["Ka", "KB", "La", "LB", "Ly", "Ma", "Bg"]:
                type_elements = filteredDataframe[filteredDataframe["radiation_type"] == radiation_type]
                if type_elements.empty is False:
                    menu = self.peakPlotVB.menu.addMenu(radiation_type)
                    menu.triggered.connect(self.actionClicked)
                    for symbol in type_elements["symbol"].tolist():
                        menu.addAction(symbol)

    def actionClicked(self, action):
        elementSymbol = action.text()
        radiationType = action.parent().title()
        mask = np.logical_and(
            self._elementsDf["symbol"] == elementSymbol,
            self._elementsDf["radiation_type"] == radiationType)
        elementId = self._elementsDf[mask]["element_id"].iloc[0]
        if elementId in self.form.getRowIds():
            messageBox = MessegeBox.Dialog(
                QtWidgets.QMessageBox.Icon.Information,
                "Duplicate  element!",
                f"{elementSymbol} - {radiationType} is already added to the table.\n"
                f"Would you like this line to be shown?"
            )
            messageBox.setStandardButtons(QtWidgets.QMessageBox.StandardButton.Yes |
                                          QtWidgets.QMessageBox.StandardButton.No)
            returnValue = messageBox.exec()
            if returnValue == QtWidgets.QMessageBox.StandardButton.Yes:
                e = self.getElementById(elementId)
                self.showElement(e)
                self.selectRow(e)
        else:
            element = self.getElementById(elementId)
            self._addedElements.append(element)
            self._addElementToForm(element)
            print(elementId in self.form.getRowIds())
            self._showAllLinesOfElement(element)
            self.elementAdded.emit(element)

    def _plotLineOfElement(self, element):
        if element.spectrumLine in self.spectrumPlot.items:
            return
        if element.activated:
            element.spectrumLine.setPen(mkPen("g", width=2))
            element.peakLine.setPen(mkPen("g", width=2))
        else:
            if element.getAttribute("element_id") not in self.form.getRowIds():
                element.spectrumLine.setPen(mkPen(color=(255, 111, 0), width=2))
                element.peakLine.setPen(mkPen(color=(255, 111, 0), width=2))
            else:
                element.spectrumLine.setPen(mkPen("r", width=2))
                element.peakLine.setPen(mkPen("r", width=2))
        self.spectrumPlot.addItem(element.spectrumLine)
        self.peakPlot.addItem(element.peakLine)

    def _showAllLinesOfElement(self, element):
        relatedElements = list(
            filter(
                lambda x: x.getAttribute("symbol") == element.getAttribute("symbol"),
                self._elements
            )
        )
        for e in relatedElements:
            if e.getAttribute("element_id") in self.form.getRowIds():
                self.showElement(e)
                self._goToPx(element.range)
            else:
                self._plotLineOfElement(e)

    def _removeLineOfElement(self, element):
        if element.spectrumLine not in self.spectrumPlot.items:
            return
        self.spectrumPlot.removeItem(element.spectrumLine)
        self.peakPlot.removeItem(element.peakLine)

    def _hideAllLinesOfElement(self, element):
        relatedElements = list(
            filter(
                lambda x: x.getAttribute("symbol") == element.getAttribute("symbol"),
                self._elements
            )
        )
        for e in relatedElements:
            if e.getAttribute("element_id") in self.form.getRowIds():
                self.hideElement(e)
            else:
                self._removeLineOfElement(e)

    def setRange(self, element):
        lowPx, highPx = element.region.getRegion()
        lowPx = int(lowPx)
        highPx = int(highPx)
        try:
            lowKev = self._kiloElectronVolts[lowPx]
        except IndexError:
            lowKev = self._kiloElectronVolts[0]
        try:
            highKev = self._kiloElectronVolts[highPx]
        except IndexError:
            highKev = self._kiloElectronVolts[-1]
        row = self.form.getRowById(element.getAttribute("element_id"))
        if lowKev > highKev:
            lowKev = 0
        row["Low Kev"].setText(str(lowKev))
        row["High Kev"].setText(str(highKev))

    def statusChanged(self):
        row = self.form.getCurrentRow()
        element = self.getCurrentElement()
        if row.get("Status").text() == "Deactivated":
            self._activateElement(element, row)
        else:
            self._deactivateElement(element, row)

    def _activateElement(self, element, row):
        # -1 is for conflict
        rng = [Calculation.evToPx(row.get("Low Kev").text()) - 1,
               Calculation.evToPx(row.get("High Kev").text()) - 1]
        intensity = Calculation.calculateIntensityInRange(rng, self._counts)

        row.get("Status").setText("Activated")
        row.get("Status").setForeground(QtCore.Qt.GlobalColor.green)
        row.get("Activate Widget").setText("Deactivate")
        row.get("Intensity").setText(str(intensity))

        element.activated = True
        element.lowKev = float(row.get("Low Kev").text())
        element.highKev = float(row.get("High Kev").text())
        element.range = rng
        element.intensity = intensity

        if element.hidden is False:
            self._hideAllLinesOfElement(element)
            self.peakPlot.removeItem(element.region)
        self.showElement(element)
        self._goToPx(element.range)

    def _deactivateElement(self, element, row):
        row.get("Status").setText("Deactivated")
        row.get("Status").setForeground(QtCore.Qt.GlobalColor.red)
        row.get("Activate Widget").setText("Activate")
        row.get("Intensity").setText("None")

        element.activated = False

        if element.hidden is False:
            self._showAllLinesOfElement(element)
        else:
            self.showElement(element)
            self._goToPx(element.range)

    def removeRow(self):
        rowIndex = self.form.currentRow()
        element = self.getElementById(self.form.getCurrentRowId())
        messageBox = MessegeBox.Dialog(
            QtWidgets.QMessageBox.Icon.Warning,
            "Warning!",
            f"{element.getAttribute('symbol')} - {element.getAttribute('radiation_type')} will be removed."
        )
        messageBox.setStandardButtons(
            QtWidgets.QMessageBox.StandardButton.Ok | QtWidgets.QMessageBox.StandardButton.Cancel)
        returnValue = messageBox.exec()
        if returnValue == QtWidgets.QMessageBox.StandardButton.Ok:
            self._remove(element, rowIndex)

    def _remove(self, element, index):
        self._hideAllLinesOfElement(element)
        self.form.removeRow(index)
        element.hidden = True
        element.activated = False

    def visibility(self):
        id = self.form.getCurrentRowId()
        element = self.getElementById(id)
        if element.hidden:
            if element.activated:
                self.showElement(element)
                self._goToPx(element.range)
            else:
                self._showAllLinesOfElement(element)
        else:
            if element.activated:
                self.hideElement(element)
            else:
                self._hideAllLinesOfElement(element)

    @dispatch(Element)
    def hideElement(self, element):
        row = self.form.getRowById(element.getAttribute("element_id"))
        row.get("Hide Widget").setIcon(QtGui.QIcon(ICONS["Hide"]))
        if element.activated is False:
            self.peakPlot.removeItem(element.region)

        self._removeLineOfElement(element)
        element.hidden = True

    @dispatch(int)
    def hideElement(self, index):
        element = self._addedElements[index]
        row = self.form.getRowById(element.getAttribute("element_id"))
        row.get("Hide Widget").setIcon(QtGui.QIcon(ICONS["Hide"]))
        if element.activated is False:
            self.peakPlot.removeItem(element.region)

        self._removeLineOfElement(element)
        element.hidden = True

    @dispatch(Element)
    def showElement(self, element):
        row = self.form.getRowById(element.getAttribute("element_id"))
        row.get("Hide Widget").setIcon(QtGui.QIcon(ICONS["Show"]))
        if element.activated is False:
            self.peakPlot.addItem(element.region)
        self._plotLineOfElement(element)
        element.hidden = False

    @dispatch(int)
    def showElement(self, index):
        element = self._addedElements[index]
        row = self.form.getRowById(element.getAttribute("element_id"))
        row.get("Hide Widget").setIcon(QtGui.QIcon(ICONS["Show"]))
        if element.activated is False:
            self.peakPlot.addItem(element.region)
        self._plotLineOfElement(element)
        element.hidden = False

    def headerClicked(self, column):
        if column == 0:
            self._configureRemoveAll()
        elif column == 1:
            self._configureHideALL()

    def _configureRemoveAll(self):
        messageBox = MessegeBox.Dialog(
            QtWidgets.QMessageBox.Icon.Warning,
            "Warning!",
            "All records will be removed.\nNote that all of the activated elements will also be deactivated.\n"
            "Press OK if you want to continue."
        )
        messageBox.setStandardButtons(
            QtWidgets.QMessageBox.StandardButton.Ok | QtWidgets.QMessageBox.StandardButton.Cancel)
        returnValue = messageBox.exec()
        if returnValue == QtWidgets.QMessageBox.StandardButton.Ok:
            for element in self._addedElements:
                self._remove(element, 0)
                QtWidgets.QApplication.processEvents()

    def _configureHideALL(self):
        hidden = self._addedElements[0].hidden
        if hidden:
            self.hideAll.emit(True)
<<<<<<< HEAD
            self.statusLabel.setText("showing all elements...")
        else:
            self.hideAll.emit(False)
            self.statusLabel.setText("hiding all elements...")
=======
        else:
            self.hideAll.emit(False)
>>>>>>> 5a925980

    def selectRow(self, element):
        if element.getAttribute("element_id") in self.form.getRowIds():
            index = self.form.getRowIds().index(element.getAttribute("element_id"))
            self.form.selectRow(index)
        self._goToPx(element.range)

    def getElements(self):
        return self._elements

    def getCondition(self):
        return self._conditionID

    def getNumberOfAddedElements(self):
        return len(self._addedElements)

    def clearStatusLabel(self):
        self.statusLabel.clear()

    def closeEvent(self, a0):
        self.windowClosed.emit()
        self.peakPlot.clear()
        self.spectrumPlot.clear()
        self.form.clear()
        self.coordinateLabel.setText("""<span style='font-size: 2rem'>x=0, y=0, , kEV= 0</span>""")
        super().closeEvent(a0)<|MERGE_RESOLUTION|>--- conflicted
+++ resolved
@@ -10,11 +10,13 @@
 from src.main.python.Views.Icons import ICONS
 from src.main.python.Views.TableWidget import Form
 
+
 class Window(QtWidgets.QMainWindow):
     elementAdded = QtCore.pyqtSignal(Element)
     rowAdded = QtCore.pyqtSignal(list)
     windowOpened = QtCore.pyqtSignal()
     windowClosed = QtCore.pyqtSignal()
+    hideAll = QtCore.pyqtSignal(bool)
     hideAll = QtCore.pyqtSignal(bool)
 
     def __init__(self, size):
@@ -28,7 +30,8 @@
         self._createGraph()
         self.coordinateLabel = QtWidgets.QLabel()
         self.coordinateLabel.setFixedWidth(200)
-        self.coordinateLabel.setText("""<span style='font-size: 2rem'>x=0, y=0, , kEV= 0</span>""")
+        self.coordinateLabel.setText(
+            """<span style='font-size: 2rem'>x=0, y=0, , kEV= 0</span>""")
         self.statusLabel = QtWidgets.QLabel()
         self.statusLabel.setFixedWidth(200)
         self.statusBar = QtWidgets.QStatusBar()
@@ -37,7 +40,8 @@
         self._placeComponents()
         QtWidgets.QApplication.processEvents()
 
-        self._elementsDf = Sqlite.getDatabaseDataframe("fundamentals", "elements")
+        self._elementsDf = Sqlite.getDatabaseDataframe(
+            "fundamentals", "elements")
         self._conditionID = int()
         self._counts = np.zeros(2048, dtype=np.uint32)
         self._px = np.zeros(2048, dtype=np.uint16)
@@ -134,8 +138,10 @@
             hideButton.setIcon(QtGui.QIcon(ICONS["Hide"]))
         else:
             hideButton.setIcon(QtGui.QIcon(ICONS["Show"]))
-        elementItem = QtWidgets.QTableWidgetItem(element.getAttribute("symbol"))
-        typeItem = QtWidgets.QTableWidgetItem(element.getAttribute("radiation_type"))
+        elementItem = QtWidgets.QTableWidgetItem(
+            element.getAttribute("symbol"))
+        typeItem = QtWidgets.QTableWidgetItem(
+            element.getAttribute("radiation_type"))
         kevItem = QtWidgets.QTableWidgetItem(str(element.getAttribute("Kev")))
         lowItem = QtWidgets.QTableWidgetItem(str(element.lowKev))
         highItem = QtWidgets.QTableWidgetItem(str(element.highKev))
@@ -208,7 +214,8 @@
             mask = np.logical_and(greater, smaller)
             filteredDataframe = self._elementsDf[mask]
             for radiation_type in ["Ka", "KB", "La", "LB", "Ly", "Ma", "Bg"]:
-                type_elements = filteredDataframe[filteredDataframe["radiation_type"] == radiation_type]
+                type_elements = filteredDataframe[filteredDataframe["radiation_type"]
+                                                  == radiation_type]
                 if type_elements.empty is False:
                     menu = self.peakPlotVB.menu.addMenu(radiation_type)
                     menu.triggered.connect(self.actionClicked)
@@ -252,7 +259,8 @@
             element.peakLine.setPen(mkPen("g", width=2))
         else:
             if element.getAttribute("element_id") not in self.form.getRowIds():
-                element.spectrumLine.setPen(mkPen(color=(255, 111, 0), width=2))
+                element.spectrumLine.setPen(
+                    mkPen(color=(255, 111, 0), width=2))
                 element.peakLine.setPen(mkPen(color=(255, 111, 0), width=2))
             else:
                 element.spectrumLine.setPen(mkPen("r", width=2))
@@ -263,7 +271,8 @@
     def _showAllLinesOfElement(self, element):
         relatedElements = list(
             filter(
-                lambda x: x.getAttribute("symbol") == element.getAttribute("symbol"),
+                lambda x: x.getAttribute(
+                    "symbol") == element.getAttribute("symbol"),
                 self._elements
             )
         )
@@ -283,7 +292,8 @@
     def _hideAllLinesOfElement(self, element):
         relatedElements = list(
             filter(
-                lambda x: x.getAttribute("symbol") == element.getAttribute("symbol"),
+                lambda x: x.getAttribute(
+                    "symbol") == element.getAttribute("symbol"),
                 self._elements
             )
         )
@@ -392,7 +402,19 @@
                 self._hideAllLinesOfElement(element)
 
     @dispatch(Element)
+    @dispatch(Element)
     def hideElement(self, element):
+        row = self.form.getRowById(element.getAttribute("element_id"))
+        row.get("Hide Widget").setIcon(QtGui.QIcon(ICONS["Hide"]))
+        if element.activated is False:
+            self.peakPlot.removeItem(element.region)
+
+        self._removeLineOfElement(element)
+        element.hidden = True
+
+    @dispatch(int)
+    def hideElement(self, index):
+        element = self._addedElements[index]
         row = self.form.getRowById(element.getAttribute("element_id"))
         row.get("Hide Widget").setIcon(QtGui.QIcon(ICONS["Hide"]))
         if element.activated is False:
@@ -456,15 +478,10 @@
         hidden = self._addedElements[0].hidden
         if hidden:
             self.hideAll.emit(True)
-<<<<<<< HEAD
             self.statusLabel.setText("showing all elements...")
         else:
             self.hideAll.emit(False)
             self.statusLabel.setText("hiding all elements...")
-=======
-        else:
-            self.hideAll.emit(False)
->>>>>>> 5a925980
 
     def selectRow(self, element):
         if element.getAttribute("element_id") in self.form.getRowIds():
@@ -489,5 +506,6 @@
         self.peakPlot.clear()
         self.spectrumPlot.clear()
         self.form.clear()
-        self.coordinateLabel.setText("""<span style='font-size: 2rem'>x=0, y=0, , kEV= 0</span>""")
+        self.coordinateLabel.setText(
+            """<span style='font-size: 2rem'>x=0, y=0, , kEV= 0</span>""")
         super().closeEvent(a0)