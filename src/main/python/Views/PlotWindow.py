--- conflicted
+++ resolved
@@ -96,7 +96,8 @@
         self.form.setFrameShadow(QtWidgets.QFrame.Shadow.Plain)
         self.form.header().setDefaultSectionSize(int(self.size().width() * 0.1))
         self.form.header().setHighlightSections(True)
-        self.form.setAnimated(True)
+        # self.form.setAnimated(True)
+        # self.form.setExpandsOnDoubleClick(False)
         self.form.setContextMenuPolicy(QtCore.Qt.ContextMenuPolicy.CustomContextMenu)
         self.form.setMaximumWidth(int(self.size().width() * 0.3))
 
@@ -262,7 +263,6 @@
             self.peakSearchWindow.init(file.counts[childIndex], file.conditions[childIndex])
             self.peakSearchWindow.showMaximized()
 
-<<<<<<< HEAD
     def closeEvent(self, event):
         # Intercept the close event
         # Check if the close is initiated by the close button
@@ -272,9 +272,4 @@
             event.ignore()
         else:
             # Handle the close event normally
-            event.accept()
-=======
-    def closeEvent(self, a0):
-        self.hide()
-        a0.ignore()
->>>>>>> dd7d37c6
+            event.accept()