--- conflicted
+++ resolved
@@ -95,17 +95,17 @@
                     self.conn.sendall(b"Server is running")
                 elif command == "-als":
                     with self.dataLock:
-                        data = self.conn.recv(2048 * 128).decode("utf-8")
-<<<<<<< HEAD
+                        data = ""
+                        while True:
+                            buffer = self.conn.recv(10).decode("utf-8")
+                            data += buffer
+                            if data[-4:] != "-stp" or not buffer:
+                                break
                         self.guiHandler.addFileSignal.emit(data)
                 elif command == "-ext":
-                    # close is sent when the VB exe closes
+                    # exit is sent when the VB exe closes
                     self.guiHandler.exit.emit()
                     break
-=======
-                        print(data)
-                        # self.guiHandler.addFileSignal.emit(data)
->>>>>>> 703ae9d0
                 else:
                     logging.warning(f"There is not any action related to {command}. "
                                     f"make sure you are sending the correct command.")
