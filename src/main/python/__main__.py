import logging
import sys
import threading
import unittest

from PyQt6.QtCore import pyqtSignal, QObject
from PyQt6.QtGui import QIcon
from PyQt6.QtWidgets import QApplication, QMainWindow
from numpy import ndarray, uint32

<<<<<<< HEAD
from src.main.python.Controllers.PlotWindowController import PlotWindowController
from src.main.python.Logic.Sqlite import DatabaseConnection, getValue
from src.main.python.Types.ConditionClass import Condition
from src.main.python.Types.FileClass import File
from src.main.python.Views.PlotWindow import Window

HOST = "0.0.0.0"
PORT = 16000
=======
from python.Controllers.PlotWindowController import PlotWindowController
from python.Logic.Sqlite import DatabaseConnection, getValue
from python.Types.ConditionClass import Condition
from python.Types.FileClass import File
from python.Views.PlotWindow import Window
from src.test import TestSqlite
>>>>>>> 219e65ab


class GuiHandler(QObject):
    openGuiSignal = pyqtSignal()
    closeGuiSignal = pyqtSignal()
    addFileSignal = pyqtSignal(str)
    exit = pyqtSignal()

    def __init__(self, mainWindow):
        super().__init__()
        self.mainWindow = mainWindow
        self.openGuiSignal.connect(self.openGui)
        self.closeGuiSignal.connect(self.hideGui)
        self.addFileSignal.connect(self.addFile)
        self.exit.connect(self.exitApplication)

    def openGui(self):
        self.mainWindow.showMaximized()
        logging.info("GUI opened")

    def hideGui(self):
        self.mainWindow.hide()

    def exitApplication(self):
        self.mainWindow.close()
        QApplication.quit()
        DatabaseConnection.getInstance(":fundamentals.db").closeConnection()
        logging.info("Application exit")

    def addFile(self, data: str):
        seperated = data.split('\\')
        pointer = 0
        sampleFileName = seperated[pointer]
        pointer += 1
        new = File()
        new.name = sampleFileName
        while seperated[pointer] != "-stp":
            conditionName = seperated[pointer]
            pointer += 1
            database = DatabaseConnection.getInstance(":fundamentals.db")
            conditionID = getValue(database, "conditions", where=f"name = '{conditionName}'")[0]
            condition = Condition(conditionID)
            counts = ndarray(2048, dtype=uint32)
            for i in range(2048):
                counts[i] = seperated[pointer]
                pointer += 1
            new.conditions.append(condition)
            new.counts.append(counts)
        self.mainWindow.addFile(new)
        logging.info(f"Added file: {new}")


class ClientHandler(QObject):
    dataLock = threading.Lock()
    commandLock = threading.Lock()

    def __init__(self, conn, guiHandler):
        super().__init__()
        self.conn = conn
        self.guiHandler = guiHandler

    def handleClient(self):
        try:
            while True:
                with self.commandLock:
                    command = self.conn.recv(4).decode("utf-8")
                    logging.info(f"Received command: {command}")
                if not command:
                    break
                if command == "-opn":
                    self.guiHandler.openGuiSignal.emit()
                elif command == "-cls":
                    self.guiHandler.closeGuiSignal.emit()
                elif command == "-chk":
                    massage = f"Server is running on {self.conn.getsockname()}"
                    logging.info(massage)
                    self.conn.sendall(massage.encode("utf-8"))
                elif command == "-als":
                    with self.dataLock:
                        data = ""
                        while True:
                            data += self.conn.recv(10).decode("utf-8")
                            if data[-4:] == "-stp":
                                break
                        if data:
                            self.guiHandler.addFileSignal.emit(data)
                elif command == "-ext":
                    # exit is sent when the VB exe closes
                    self.guiHandler.exit.emit()
                    break
                else:
                    logging.warning(f"There is not any action related to {command}. "
                                    f"make sure you are sending the correct command.")
        except Exception as e:
            logging.error(f"Error handling client: {e}", exc_info=True)
        finally:
            self.conn.close()  # Ensure connection is closed


def connectServerAndGUI(host, port, mainWindow: QMainWindow):
    with socket.socket(socket.AF_INET, socket.SOCK_STREAM) as s:
        s.bind((host, port))
        s.listen(1)
        logging.info(f"Server listening on {host}:{port}")
        conn, addr = s.accept()
        logging.info(f"Connected to {addr}")
        guiHandler = GuiHandler(mainWindow)
        clientHandler = ClientHandler(conn, guiHandler)
        clientThread = threading.Thread(target=clientHandler.handleClient)
        clientThread.start()


def main():
    logging.basicConfig(level=logging.DEBUG)
<<<<<<< HEAD
    app = QApplication(sys.argv)
    app.setWindowIcon(QIcon(":CSAN.ico"))
    size = app.primaryScreen().size()
    mainWindow = Window(size)
    PlotWindowController(mainWindow)
    # with socket.socket(socket.AF_INET, socket.SOCK_STREAM) as s:
    #     s.bind((HOST, PORT))
    #     s.listen(1)
    #     logging.info(f"Server listening on {HOST}:{PORT}")
    #     conn, addr = s.accept()
    #     logging.info(f"Connected to {addr}")
    #     guiHandler = GuiHandler(mainWindow)
    #     clientHandler = ClientHandler(conn, guiHandler)
    #     clientThread = threading.Thread(target=clientHandler.handleClient)
    #     clientThread.start()
    mainWindow.showMaximized()
    sys.exit(app.exec())
=======
    testResult = unittest.TextTestRunner().run(unittest.TestLoader().loadTestsFromModule(TestSqlite))
    if testResult.wasSuccessful():
        logging.info("Test Successful!")
        app = QApplication(sys.argv)
        app.setWindowIcon(QIcon(":CSAN.ico"))
        size = app.primaryScreen().size()
        mainWindow = Window(size)
        PlotWindowController(mainWindow)
        connectServerAndGUI('127.0.0.1', 16000, mainWindow)
        # mainWindow.show()
        sys.exit(app.exec())
    else:
        logging.info("No valid fundamentals.db was found. "
                     "Please make sure that you have the proper database in src/main/db path.")
>>>>>>> 219e65ab
<|MERGE_RESOLUTION|>--- conflicted
+++ resolved
@@ -1,4 +1,5 @@
 import logging
+import socket
 import sys
 import threading
 import unittest
@@ -8,23 +9,12 @@
 from PyQt6.QtWidgets import QApplication, QMainWindow
 from numpy import ndarray, uint32
 
-<<<<<<< HEAD
-from src.main.python.Controllers.PlotWindowController import PlotWindowController
-from src.main.python.Logic.Sqlite import DatabaseConnection, getValue
-from src.main.python.Types.ConditionClass import Condition
-from src.main.python.Types.FileClass import File
-from src.main.python.Views.PlotWindow import Window
-
-HOST = "0.0.0.0"
-PORT = 16000
-=======
 from python.Controllers.PlotWindowController import PlotWindowController
 from python.Logic.Sqlite import DatabaseConnection, getValue
 from python.Types.ConditionClass import Condition
 from python.Types.FileClass import File
 from python.Views.PlotWindow import Window
 from src.test import TestSqlite
->>>>>>> 219e65ab
 
 
 class GuiHandler(QObject):
@@ -139,25 +129,6 @@
 
 def main():
     logging.basicConfig(level=logging.DEBUG)
-<<<<<<< HEAD
-    app = QApplication(sys.argv)
-    app.setWindowIcon(QIcon(":CSAN.ico"))
-    size = app.primaryScreen().size()
-    mainWindow = Window(size)
-    PlotWindowController(mainWindow)
-    # with socket.socket(socket.AF_INET, socket.SOCK_STREAM) as s:
-    #     s.bind((HOST, PORT))
-    #     s.listen(1)
-    #     logging.info(f"Server listening on {HOST}:{PORT}")
-    #     conn, addr = s.accept()
-    #     logging.info(f"Connected to {addr}")
-    #     guiHandler = GuiHandler(mainWindow)
-    #     clientHandler = ClientHandler(conn, guiHandler)
-    #     clientThread = threading.Thread(target=clientHandler.handleClient)
-    #     clientThread.start()
-    mainWindow.showMaximized()
-    sys.exit(app.exec())
-=======
     testResult = unittest.TextTestRunner().run(unittest.TestLoader().loadTestsFromModule(TestSqlite))
     if testResult.wasSuccessful():
         logging.info("Test Successful!")
@@ -171,5 +142,4 @@
         sys.exit(app.exec())
     else:
         logging.info("No valid fundamentals.db was found. "
-                     "Please make sure that you have the proper database in src/main/db path.")
->>>>>>> 219e65ab
+                     "Please make sure that you have the proper database in src/main/db path.")