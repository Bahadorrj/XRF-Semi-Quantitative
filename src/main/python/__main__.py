import logging
import socket
import sys
import threading

from PyQt6 import QtWidgets, QtGui, QtCore
from numpy import ndarray, uint32

from src.main.python.Controllers.PlotWindowController import PlotWindowController
from src.main.python.Logic.Sqlite import getValue
from src.main.python.Types.ConditionClass import Condition
from src.main.python.Types.FileClass import PacketFile
from src.main.python.Views.Icons import ICONS
from src.main.python.Views.PlotWindow import Window

HOST = "127.0.0.1"
PORT = 16000


class GuiHandler(QtCore.QObject):
    openGuiSignal = QtCore.pyqtSignal()
    closeGuiSignal = QtCore.pyqtSignal()
    addFileSignal = QtCore.pyqtSignal(str)

    def __init__(self, mainWindow):
        super().__init__()
        self.mainWindow = mainWindow
        self.openGuiSignal.connect(self.openGui)
        self.closeGuiSignal.connect(self.closeGui)
        self.addFileSignal.connect(self.addFile)

    def openGui(self):
        self.mainWindow.show()
        logging.info("GUI opened")

    def closeGui(self):
        self.mainWindow.close()
        QtWidgets.QApplication.quit()
        logging.info("Application exit")

    def addFile(self, data: str):
        seperated = data.split('\\')
        pointer = 0
        sampleFileName = seperated[pointer]
        pointer += 1
        new = PacketFile(sampleFileName)
        while seperated[pointer] != "-stp":
            conditionName = seperated[pointer]
            pointer += 1
            conditionID = getValue("fundamentals", "conditions", where=f"name = '{conditionName}'")[0]
            condition = Condition(conditionID)
            counts = ndarray(2048, dtype=uint32)
            for i in range(2048):
                counts[i] = seperated[pointer]
                pointer += 1
            new.conditions.append(condition)
            new.counts.append(counts)
        self.mainWindow.createFile(new)
        logging.info(f"Added file: {new}")


class ClientHandler(QtCore.QObject):
    dataLock = threading.Lock()
    commandLock = threading.Lock()

    def __init__(self, conn, guiHandler):
        super().__init__()
        self.conn = conn
        self.guiHandler = guiHandler

    def handleClient(self):
        try:
            while True:
                with self.commandLock:
                    command = self.conn.recv(4).decode("utf-8")
                    logging.info(f"Received command: {command}")
                if not command:
                    break
                if command == "-opn":
                    self.guiHandler.openGuiSignal.emit()
                elif command == "-cls":
                    # close is sent when the VB exe closes
                    self.guiHandler.closeGuiSignal.emit()
                    break
                elif command == "-als":
                    with self.dataLock:
                        data = self.conn.recv(2048 * 128).decode("utf-8")
                        self.guiHandler.addFileSignal.emit(data)
                else:
                    logging.warning(f"There is not any action related to {command}. make sure you are sending the correct command.")
        except Exception as e:
            logging.error(f"Error handling client: {e}", exc_info=True)
        finally:
            self.conn.close()  # Ensure connection is closed


def main():
    logging.basicConfig(level=logging.DEBUG)
    app = QtWidgets.QApplication(sys.argv)
    app.setWindowIcon(QtGui.QIcon(ICONS["CSAN"]))
    size = app.primaryScreen().size()
    mainWindow = Window(size)
    PlotWindowController(mainWindow)
    with socket.socket(socket.AF_INET, socket.SOCK_STREAM) as s:
        s.bind((HOST, PORT))
        s.listen(1)
        logging.info(f"Server listening on {HOST}:{PORT}")
<<<<<<< HEAD
        conn, addr = s.accept()
        logging.info(f"Connected to {addr}")
        guiHandler = GuiHandler(mainWindow)
        clientHandler = ClientHandler(conn, guiHandler)
        clientThread = threading.Thread(target=clientHandler.handleClient)
        clientThread.start()
    sys.exit(app.exec())
=======

        conn, addr = s.accept()
        logging.info(f"Connected to {addr}")

        guiHandler = GuiHandler(mainWindow)

        clientHandler = ClientHandler(conn, guiHandler)
        clientThread = threading.Thread(target=clientHandler.handleClient)
        clientThread.start()

        guiHandler.openGuiSignal.connect(guiHandler.openGui)
        guiHandler.closeGuiSignal.connect(guiHandler.closeGui)
        guiHandler.addFileSignal.connect(guiHandler.addFile)
        app.exec()
>>>>>>> dd7d37c6
<|MERGE_RESOLUTION|>--- conflicted
+++ resolved
@@ -30,7 +30,7 @@
         self.addFileSignal.connect(self.addFile)
 
     def openGui(self):
-        self.mainWindow.show()
+        self.mainWindow.showMaximized()
         logging.info("GUI opened")
 
     def closeGui(self):
@@ -87,7 +87,8 @@
                         data = self.conn.recv(2048 * 128).decode("utf-8")
                         self.guiHandler.addFileSignal.emit(data)
                 else:
-                    logging.warning(f"There is not any action related to {command}. make sure you are sending the correct command.")
+                    logging.warning(f"There is not any action related to {command}. "
+                                    f"make sure you are sending the correct command.")
         except Exception as e:
             logging.error(f"Error handling client: {e}", exc_info=True)
         finally:
@@ -105,27 +106,10 @@
         s.bind((HOST, PORT))
         s.listen(1)
         logging.info(f"Server listening on {HOST}:{PORT}")
-<<<<<<< HEAD
         conn, addr = s.accept()
         logging.info(f"Connected to {addr}")
         guiHandler = GuiHandler(mainWindow)
         clientHandler = ClientHandler(conn, guiHandler)
         clientThread = threading.Thread(target=clientHandler.handleClient)
         clientThread.start()
-    sys.exit(app.exec())
-=======
-
-        conn, addr = s.accept()
-        logging.info(f"Connected to {addr}")
-
-        guiHandler = GuiHandler(mainWindow)
-
-        clientHandler = ClientHandler(conn, guiHandler)
-        clientThread = threading.Thread(target=clientHandler.handleClient)
-        clientThread.start()
-
-        guiHandler.openGuiSignal.connect(guiHandler.openGui)
-        guiHandler.closeGuiSignal.connect(guiHandler.closeGui)
-        guiHandler.addFileSignal.connect(guiHandler.addFile)
-        app.exec()
->>>>>>> dd7d37c6
+    sys.exit(app.exec())