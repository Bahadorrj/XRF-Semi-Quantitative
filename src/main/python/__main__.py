import logging
import socket
import sys
import threading

from PyQt6.QtCore import pyqtSignal, QObject
from PyQt6.QtGui import QIcon
from PyQt6.QtWidgets import QApplication
from numpy import ndarray, uint32

from src.main.python.Controllers.PlotWindowController import PlotWindowController
from src.main.python.Logic.Sqlite import DatabaseConnection, getValue
from src.main.python.Types.ConditionClass import Condition
from src.main.python.Types.FileClass import File
from src.main.python.Views.PlotWindow import Window

import qrcResources

HOST = "0.0.0.0"
PORT = 16000


class GuiHandler(QObject):
    openGuiSignal = pyqtSignal()
    closeGuiSignal = pyqtSignal()
    addFileSignal = pyqtSignal(str)
    exit = pyqtSignal()

    def __init__(self, mainWindow):
        super().__init__()
        self.mainWindow = mainWindow
        self.openGuiSignal.connect(self.openGui)
        self.closeGuiSignal.connect(self.hideGui)
        self.addFileSignal.connect(self.addFile)
        self.exit.connect(self.exitApplication)

    def openGui(self):
        self.mainWindow.showMaximized()
        logging.info("GUI opened")

    def hideGui(self):
        self.mainWindow.hide()

    def exitApplication(self):
        self.mainWindow.close()
        QApplication.quit()
        DatabaseConnection.getInstance(":fundamentals.db").closeConnection()
        logging.info("Application exit")

    def addFile(self, data: str):
        seperated = data.split('\\')
        pointer = 0
        sampleFileName = seperated[pointer]
        pointer += 1
        new = File()
        new.name = sampleFileName
        while seperated[pointer] != "-stp":
            conditionName = seperated[pointer]
            pointer += 1
            database = DatabaseConnection.getInstance(":fundamentals.db")
            conditionID = getValue(database, "conditions", where=f"name = '{conditionName}'")[0]
            condition = Condition(conditionID)
            counts = ndarray(2048, dtype=uint32)
            for i in range(2048):
                counts[i] = seperated[pointer]
                pointer += 1
            new.conditions.append(condition)
            new.counts.append(counts)
        self.mainWindow.addFile(new)
        logging.info(f"Added file: {new}")


class ClientHandler(QObject):
    dataLock = threading.Lock()
    commandLock = threading.Lock()

    def __init__(self, conn, guiHandler):
        super().__init__()
        self.conn = conn
        self.guiHandler = guiHandler

    def handleClient(self):
        try:
            while True:
                with self.commandLock:
                    command = self.conn.recv(4).decode("utf-8")
                    logging.info(f"Received command: {command}")
                if not command:
                    break
                if command == "-opn":
                    self.guiHandler.openGuiSignal.emit()
                elif command == "-cls":
                    self.guiHandler.closeGuiSignal.emit()
                elif command == "-chk":
                    self.conn.sendall(b"Server is running")
                elif command == "-als":
<<<<<<< HEAD
                    # with self.dataLock:
                    data = ""
                    while True:
                        data += self.conn.recv(10).decode("utf-8")
                        if data[-4:] == "-stp":
                            break
                    logging.info(f"Received data: {data}")
                    self.guiHandler.addFileSignal.emit(data)
=======
                    with self.dataLock:
                        data = ""
                        while True:
                            data += self.conn.recv(10).decode("utf-8")
                            if data[-4:] == "-stp":
                                break
                        if data:
                            self.guiHandler.addFileSignal.emit(data)
                elif command == "-ext":
                    # exit is sent when the VB exe closes
                    self.guiHandler.exit.emit()
                    break
>>>>>>> e9d76430
                else:
                    logging.warning(f"There is not any action related to {command}. "
                                    f"make sure you are sending the correct command.")
        except Exception as e:
            logging.error(f"Error handling client: {e}", exc_info=True)
        finally:
            self.conn.close()  # Ensure connection is closed


def main():
    logging.basicConfig(level=logging.DEBUG)
    app = QApplication(sys.argv)
    app.setWindowIcon(QIcon(":CSAN.ico"))
    size = app.primaryScreen().size()
    mainWindow = Window(size)
    PlotWindowController(mainWindow)
    with socket.socket(socket.AF_INET, socket.SOCK_STREAM) as s:
        s.bind((HOST, PORT))
        s.listen(1)
        logging.info(f"Server listening on {HOST}:{PORT}")
        conn, addr = s.accept()
        logging.info(f"Connected to {addr}")
        guiHandler = GuiHandler(mainWindow)
        clientHandler = ClientHandler(conn, guiHandler)
        clientThread = threading.Thread(target=clientHandler.handleClient)
        clientThread.start()
    sys.exit(app.exec())<|MERGE_RESOLUTION|>--- conflicted
+++ resolved
@@ -94,16 +94,6 @@
                 elif command == "-chk":
                     self.conn.sendall(b"Server is running")
                 elif command == "-als":
-<<<<<<< HEAD
-                    # with self.dataLock:
-                    data = ""
-                    while True:
-                        data += self.conn.recv(10).decode("utf-8")
-                        if data[-4:] == "-stp":
-                            break
-                    logging.info(f"Received data: {data}")
-                    self.guiHandler.addFileSignal.emit(data)
-=======
                     with self.dataLock:
                         data = ""
                         while True:
@@ -116,7 +106,6 @@
                     # exit is sent when the VB exe closes
                     self.guiHandler.exit.emit()
                     break
->>>>>>> e9d76430
                 else:
                     logging.warning(f"There is not any action related to {command}. "
                                     f"make sure you are sending the correct command.")
