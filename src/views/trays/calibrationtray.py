import os
from pathlib import Path

import pandas
from PyQt6 import QtCore, QtWidgets

from src.utils.database import getDataframe, getDatabase, reloadDataframes
from src.utils.datatypes import Calibration, Analyse
from src.utils.paths import isValidFilename
from src.views.base.formdialog import FormDialog
from src.views.base.tablewidget import TableItem
from src.views.base.traywidget import TrayWidget
from src.views.explorers.calibrationexplorer import CalibrationExplorer
from src.views.widgets.calibrationgeneraldatawidget import CalibrationGeneralDataWidget
from src.views.widgets.coefficientwidget import CoefficientWidget
from src.views.widgets.linestablewidget import LinesTableWidget


class AcquisitionWidget(QtWidgets.QWidget):
    """Widget for acquiring data from various sources.

    This widget provides buttons for users to either open files from local storage or retrieve data from a connected XRF analyzer. It emits a signal when the user chooses to open a file, facilitating interaction with other components of the application.

    Args:
        parent (QtWidgets.QWidget | None): An optional parent widget.

    Attributes:
        getAnalyseFile (QtCore.pyqtSignal): Signal emitted to request an analysis file.
    """

    getAnalyseFile = QtCore.pyqtSignal()

    def __init__(self, parent: QtWidgets.QWidget | None = None) -> None:
        super().__init__(parent)
        self._initializeUi()

    def _initializeUi(self) -> None:
        layout = QtWidgets.QVBoxLayout()
        self.mainLayout = QtWidgets.QHBoxLayout()
        self.mainLayout.addStretch()
        openFromLocalButton = QtWidgets.QPushButton("Open from local storage")
        openFromLocalButton.clicked.connect(lambda: self.getAnalyseFile.emit())
        self.mainLayout.addWidget(openFromLocalButton)
        self.mainLayout.addStretch()
        getFromSocketButton = QtWidgets.QPushButton("Get from connected XRF analyser")
        self.mainLayout.addWidget(getFromSocketButton)
        self.mainLayout.addStretch()
        layout.addStretch()
        layout.addLayout(self.mainLayout)
        layout.addStretch()
        self.setLayout(layout)


class CalibrationFormDialog(FormDialog):
    """Dialog for entering calibration data.

    This dialog allows users to input calibration details, including filename, element, and concentration. It validates the inputs to ensure that the filename does not already exist, the element is valid, and the concentration is within an acceptable range.

    Args:
        parent (QtWidgets.QWidget | None): An optional parent widget.
        inputs (list | tuple | None): Optional list or tuple of input field names.
        values (list | tuple | None): Optional list or tuple of default values for the input fields.
    """

    def __init__(
        self,
        parent: QtWidgets.QWidget | None = None,
        inputs: list | tuple | None = None,
        values: list | tuple | None = None,
    ) -> None:
        super(CalibrationFormDialog, self).__init__(parent, inputs, values)

    def _check(self) -> None:
        if not any(
            (
                self._isFilenameValid(),
                self._isElementValid(),
                self._isConcentrationValid(),
            )
        ):
            QtWidgets.QApplication.beep()
            return
        return super()._check()

    def _addError(self, message: str) -> None:
        self._errorLabel.setText(self._errorLabel.text() + message)

    def _isFilenameValid(self) -> bool:
        filenameLineEdit = self._fields["filename"][-1]
        filename = filenameLineEdit.text()
        filenameLineEdit.setStyleSheet("color: red;")
        if not isValidFilename(filename):
            self._addError("This filename is not allowed!\n")
            return False
        if os.path.exists(f"calibrations/{filename}.atxm"):
            self._addError("This filename already exists!\n")
            return False
        if filename == "":
            self._addError("Please enter a filename!\n")
            return False
        filenameLineEdit.setStyleSheet("color: black;")
        return True

    def _isElementValid(self) -> bool:
        elementLineEdit = self._fields["element"][-1]
        element = elementLineEdit.text()
        elementLineEdit.setStyleSheet("color: red;")
        if element not in getDataframe("Elements")["symbol"]:
            self._addError("This element is not valid!\n")
            return False
        if element == "":
            self._addError("Please enter an element!\n")
            return False
        elementLineEdit.setStyleSheet("color: black;")
        return True

    def _isConcentrationValid(self) -> bool:
        concentrationLineEdit = self._fields["concentration"][-1]
        concentration = concentrationLineEdit.text()
        concentrationLineEdit.setStyleSheet("color: red;")
        if not 0 < float(concentration) < 100:
            self._addError("This concentration is not valid!\n")
            return False
        if concentration == "":
            self._addError("Please enter a concentration!\n")
            return False
        concentrationLineEdit.setStyleSheet("color: black;")
        return True


class CalibrationTrayWidget(TrayWidget):
    def __init__(
        self,
        parent: QtWidgets.QWidget | None = None,
        dataframe: pandas.DataFrame | None = None,
    ) -> None:
        super(CalibrationTrayWidget, self).__init__(parent)
        self._df = None
        self._calibration = None
        self._widgets = {
            "General Data": CalibrationGeneralDataWidget(),
            "Coefficient": CoefficientWidget(),
            "Lines": LinesTableWidget(),
        }
        self._acquisitionWidget = AcquisitionWidget()
        self._acquisitionWidget.getAnalyseFile.connect(self._getAnalyseFile)
        self._initializeUi()
        if dataframe is not None:
            self.supply(dataframe)

    def _initializeUi(self) -> None:
        super()._initializeUi()
        self.setWindowTitle("Calibration Tray List")

    @QtCore.pyqtSlot(str)
    def _actionTriggered(self, action: str) -> None:
        if action == "add":
            self.addCalibration()
        elif action == "edit":
            if self._calibration.state == 0:
                self.editCurrentCalibration()
            else:
                self._openCalibrationExplorer()
        elif action == "remove":
            self.removeCurrentCalibration()
        elif action == "import":
            self.importCalibration()

    def addCalibration(self) -> None:
        """Add a new calibration entry to the application.

        This function prompts the user to input details for a new calibration, including the filename, element, and concentration. Upon confirmation, it saves the calibration data to the database and updates the internal data structures accordingly.

        Args:
            self: The instance of the class.

        Returns:
            None
        """
        addDialog = CalibrationFormDialog(inputs=self._df.columns[1:-1])
        addDialog.setWindowTitle("Add calibration")
        if addDialog.exec():
            filename = addDialog.fields["filename"]
            element = addDialog.fields["element"]
            concentration = float(addDialog.fields["concentration"])
            getDatabase().executeQuery(
                "INSERT INTO Calibrations (filename, element, concentration, state) VALUES (?, ?, ?, ?)",
                (filename, element, concentration, 0),
            )
            reloadDataframes()
            self._df = getDataframe("Calibrations")
            calibrationId = int(self._df.iloc[-1].values[0])
            self._calibration = Calibration(
                calibrationId, filename, element, concentration
            )
            self._calibration.save()
            self._insertCalibration()

    def _insertCalibration(self) -> None:
        filename = self._calibration.filename
        element = self._calibration.element
        concentration = self._calibration.concentration
        status = self._calibration.status()
        items = {
            "filename": TableItem(filename),
            "element": TableItem(element),
            "concentration": TableItem(f"{concentration:.1f}"),
            "state": TableItem(status),
        }
        self._tableWidget.addRow(items)
        self._tableWidget.setCurrentCell(self._tableWidget.rowCount() - 1, 0)

    def editCurrentCalibration(self) -> None:
        if self._calibration.state == 0:
            self._editBeforeAcquisition()
        else:
            self._openCalibrationExplorer()

    def _editBeforeAcquisition(self):
        currentRow = self._tableWidget.getCurrentRow()
        previousFilename = currentRow["filename"].text()
        previousElement = currentRow["element"].text()
        previousConcentration = currentRow["concentration"].text()
        editDialog = CalibrationFormDialog(
            inputs=self._df.columns[1:-1],
            values=(previousFilename, previousElement, previousConcentration),
        )
        editDialog.setWindowTitle("Edit calibration")
        if editDialog.exec():
            os.remove(f"calibrations/{previousFilename}.atxc")
            filename = editDialog.fields["filename"]
            element = editDialog.fields["element"]
            concentration = float(editDialog.fields["concentration"])
            self._calibration.filename = filename
            self._calibration.element = element
            self._calibration.concentration = concentration
            self._calibration.save()
            currentRow["filename"].setText(filename)
            currentRow["element"].setText(element)
            currentRow["concentration"].setText(f"{concentration:.1f}")
            getDatabase().executeQuery(
                "UPDATE Calibrations "
                f"SET filename = '{filename}', element = '{element}', concentration = {concentration} "
                f"WHERE filename = '{previousFilename}'"
            )
            reloadDataframes()
            self._df = getDataframe("Calibrations")

    def _openCalibrationExplorer(self) -> None:
        if self._calibration is not None:
            calibrationExplorer = CalibrationExplorer(calibration=self._calibration)
            calibrationExplorer.show()
            calibrationExplorer.saved.connect(self._supplyWidgets)
<<<<<<< HEAD
            calibrationExplorer.saved.connect(self._updateRow)
            # calibrationExplorer.requestNewCalibration.connect(self.addCalibration)

    def _updateRow(self) -> None:
        tableRow = self._tableWidget.getCurrentRow()
        previousFilename = tableRow.get("filename").text()
        tableRow.get("filename").setText(self._calibration.filename)
        tableRow.get("element").setText(self._calibration.element)
        tableRow.get("concentration").setText(f"{self._calibration.concentration:.1f}")
        tableRow.get("state").setText(self._calibration.status())
        getDatabase().executeQuery(
            "UPDATE Calibrations "
            f"SET filename = '{self._calibration.filename}', element = '{self._calibration.element}', concentration = {self._calibration.concentration} "
            f"WHERE filename = '{previousFilename}'"
        )
        reloadDataframes()
        self._df = getDataframe("Calibrations")
        if previousFilename != self._calibration.filename:
            os.remove(f"calibrations/{previousFilename}.atxc")
=======
            calibrationExplorer.saved.connect(self._updateCurrentRow)
>>>>>>> e6a47f88

    def removeCurrentCalibration(self) -> None:
        """Remove the currently selected calibration from the application.

        This function prompts the user for confirmation before deleting the selected calibration. If confirmed, it removes the calibration file from the filesystem and updates the database and the user interface accordingly.

        Args:
            self: The instance of the class.

        Raises:
            ValueError: If no calibration is currently selected.

        Returns:
            None
        """
        if not self._calibration:
            raise ValueError("No calibration selected")
        # Ask the user if they are sure to remove the calibration
        messageBox = QtWidgets.QMessageBox()
        messageBox.setIcon(QtWidgets.QMessageBox.Icon.Warning)
        messageBox.setText("Are you sure you want to remove the selected calibration?")
        messageBox.setWindowTitle("Remove Calibration")
        messageBox.setStandardButtons(
            QtWidgets.QMessageBox.StandardButton.Yes
            | QtWidgets.QMessageBox.StandardButton.No
        )
        messageBox.setDefaultButton(QtWidgets.QMessageBox.StandardButton.No)
        if messageBox.exec() == QtWidgets.QMessageBox.StandardButton.Yes:
            filename = self._calibration.filename
            os.remove(f"calibrations/{filename}.atxc")
            getDatabase().executeQuery(
                "DELETE FROM Calibrations WHERE filename = ?", (filename,)
            )
            reloadDataframes()
            self._df = getDataframe("Calibrations")
            self._tableWidget.removeRow(self._tableWidget.currentRow())
            self._currentCellChanged(self._tableWidget.currentRow(), 0, -1, -1)

    def importCalibration(self) -> None:
        """Import a calibration from an ATXC file into the application.

        This function allows the user to select an ATXC file and imports the calibration data contained within it. If the calibration does not already exist in the database, it is added; otherwise, a warning message is displayed to the user.

        Args:
            self: The instance of the class.

        Returns:
            None
        """
        filePath, _ = QtWidgets.QFileDialog.getOpenFileName(
            self, "Open Calibration", "./", "Antique'X calibration (*.atxc)"
        )
        if filePath:
            if self._df.query(f"filename == '{Path(filePath).stem}'").empty:
                self._calibration = Calibration.fromATXCFile(filePath)
                getDatabase().executeQuery(
                    "INSERT INTO Calibrations (filename, element, concentration, state) VALUES (?, ?, ?, ?)",
                    (
                        self._calibration.filename,
                        self._calibration.element,
                        self._calibration.concentration,
                        0,
                    ),
                )
                reloadDataframes()
                self._insertCalibration()
            else:
                messageBox = QtWidgets.QMessageBox()
                messageBox.setIcon(QtWidgets.QMessageBox.Icon.Warning)
                messageBox.setText(
                    "The selected calibration already exists in the database."
                )
                messageBox.setWindowTitle("Import Calibration Failed")
                messageBox.setStandardButtons(QtWidgets.QMessageBox.StandardButton.Ok)
                messageBox.exec()

    def _currentCellChanged(
        self, currentRow: int, currentColumn: int, previousRow: int, previousColumn: int
    ) -> None:
        super()._currentCellChanged(
            currentRow, currentColumn, previousRow, previousColumn
        )
        if currentRow not in [previousRow, -1]:
            tableRow = self._tableWidget.getCurrentRow()
            filename = tableRow.get("filename").text()
            path = f"calibrations/{filename}.atxc"
            self._calibration = Calibration.fromATXCFile(path)
            self._supplyWidgets()
        elif currentRow == -1:
            self._calibration = None

    def _updateCurrentRow(self):
        tableRow = self._tableWidget.getCurrentRow()
        tableRow["filename"].setText(self._calibration.filename)
        tableRow["element"].setText(self._calibration.element)
        tableRow["concentration"].setText(str(self._calibration.concentration))
        tableRow["state"].setText(self._calibration.status())

    def _supplyWidgets(self) -> None:
        if self._calibration.state != 0:
            self._addWidgets(self._widgets)
            for widget in self._widgets.values():
                widget.supply(self._calibration)
        else:
            self._addWidgets({"Acquisition": self._acquisitionWidget})

    def _getAnalyseFile(self):
        path, _ = QtWidgets.QFileDialog.getOpenFileName(
            self,
            "Open File",
            "./",
            "Antique'X Spectrum (*.atx);;Text Spectrum (*.txt)",
        )
        if path:
            analyse = (
                Analyse.fromTXTFile(path)
                if path.endswith(".txt")
                else Analyse.fromATXFile(path)
            )
            self._calibration.analyse = analyse
            self._calibration.state = 1
            self._calibration.save()
            getDatabase().executeQuery(
                f"UPDATE Calibrations SET state = 1 WHERE filename = '{self._calibration.filename}'"
            )
            reloadDataframes()
            self._df = getDataframe("Calibrations")
            self._tableWidget.getCurrentRow().get("state").setText(
                self._calibration.status()
            )
            self._supplyWidgets()

    def supply(self, dataframe: pandas.DataFrame) -> None:
        """Supply data to the table widget from a given DataFrame.

        This function processes the provided DataFrame by removing the 'calibration_id' column and converting the 'state' values to a more user-friendly format. It then updates the table widget with the modified DataFrame and sets the current cell to the first row if the DataFrame is not empty.

        Args:
            self: The instance of the class.
            dataframe (pandas.DataFrame): The DataFrame containing the data to supply.

        Returns:
            None
        """
        super().supply(dataframe)
        df = self._df.drop("calibration_id", axis=1)
        df["state"] = df["state"].apply(Calibration.convertStateToStatus)
        self._tableWidget.supply(df)
        if self._df.empty is False:
            self._tableWidget.setCurrentCell(0, 0)

    @property
    def calibration(self):
        return self._calibration<|MERGE_RESOLUTION|>--- conflicted
+++ resolved
@@ -6,7 +6,6 @@
 
 from src.utils.database import getDataframe, getDatabase, reloadDataframes
 from src.utils.datatypes import Calibration, Analyse
-from src.utils.paths import isValidFilename
 from src.views.base.formdialog import FormDialog
 from src.views.base.tablewidget import TableItem
 from src.views.base.traywidget import TrayWidget
@@ -70,62 +69,24 @@
     ) -> None:
         super(CalibrationFormDialog, self).__init__(parent, inputs, values)
 
-    def _check(self) -> None:
-        if not any(
-            (
-                self._isFilenameValid(),
-                self._isElementValid(),
-                self._isConcentrationValid(),
-            )
-        ):
-            QtWidgets.QApplication.beep()
-            return
-        return super()._check()
-
-    def _addError(self, message: str) -> None:
-        self._errorLabel.setText(self._errorLabel.text() + message)
-
-    def _isFilenameValid(self) -> bool:
-        filenameLineEdit = self._fields["filename"][-1]
-        filename = filenameLineEdit.text()
-        filenameLineEdit.setStyleSheet("color: red;")
-        if not isValidFilename(filename):
-            self._addError("This filename is not allowed!\n")
-            return False
-        if os.path.exists(f"calibrations/{filename}.atxm"):
-            self._addError("This filename already exists!\n")
-            return False
-        if filename == "":
-            self._addError("Please enter a filename!\n")
-            return False
-        filenameLineEdit.setStyleSheet("color: black;")
-        return True
-
-    def _isElementValid(self) -> bool:
-        elementLineEdit = self._fields["element"][-1]
-        element = elementLineEdit.text()
-        elementLineEdit.setStyleSheet("color: red;")
-        if element not in getDataframe("Elements")["symbol"]:
-            self._addError("This element is not valid!\n")
-            return False
-        if element == "":
-            self._addError("Please enter an element!\n")
-            return False
-        elementLineEdit.setStyleSheet("color: black;")
-        return True
-
-    def _isConcentrationValid(self) -> bool:
-        concentrationLineEdit = self._fields["concentration"][-1]
-        concentration = concentrationLineEdit.text()
-        concentrationLineEdit.setStyleSheet("color: red;")
-        if not 0 < float(concentration) < 100:
-            self._addError("This concentration is not valid!\n")
-            return False
-        if concentration == "":
-            self._addError("Please enter a concentration!\n")
-            return False
-        concentrationLineEdit.setStyleSheet("color: black;")
-        return True
+    def _fill(self, lineEdit: QtWidgets.QLineEdit, key: str) -> None:
+        if key == "filename":
+            calibrationPath = f"calibrations/{lineEdit.text()}.atxc"
+            if os.path.exists(calibrationPath):
+                self._errorLabel.setText("This filename already exists!")
+        if key == "element":
+            if not lineEdit.text() in getDataframe("Lines")["symbol"].values:
+                lineEdit.setStyleSheet("color: red;")
+                self._errorLabel.setText("Invalid element!")
+                return
+        elif key == "concentration":
+            if not 0 <= float(lineEdit.text()) <= 100:
+                lineEdit.setStyleSheet("color: red;")
+                self._errorLabel.setText("Concentration must be between 0 and 100!")
+                return
+        lineEdit.setStyleSheet("color: black;")
+        self._errorLabel.setText(None)
+        return super()._fill(lineEdit, key)
 
 
 class CalibrationTrayWidget(TrayWidget):
@@ -251,29 +212,7 @@
             calibrationExplorer = CalibrationExplorer(calibration=self._calibration)
             calibrationExplorer.show()
             calibrationExplorer.saved.connect(self._supplyWidgets)
-<<<<<<< HEAD
-            calibrationExplorer.saved.connect(self._updateRow)
-            # calibrationExplorer.requestNewCalibration.connect(self.addCalibration)
-
-    def _updateRow(self) -> None:
-        tableRow = self._tableWidget.getCurrentRow()
-        previousFilename = tableRow.get("filename").text()
-        tableRow.get("filename").setText(self._calibration.filename)
-        tableRow.get("element").setText(self._calibration.element)
-        tableRow.get("concentration").setText(f"{self._calibration.concentration:.1f}")
-        tableRow.get("state").setText(self._calibration.status())
-        getDatabase().executeQuery(
-            "UPDATE Calibrations "
-            f"SET filename = '{self._calibration.filename}', element = '{self._calibration.element}', concentration = {self._calibration.concentration} "
-            f"WHERE filename = '{previousFilename}'"
-        )
-        reloadDataframes()
-        self._df = getDataframe("Calibrations")
-        if previousFilename != self._calibration.filename:
-            os.remove(f"calibrations/{previousFilename}.atxc")
-=======
             calibrationExplorer.saved.connect(self._updateCurrentRow)
->>>>>>> e6a47f88
 
     def removeCurrentCalibration(self) -> None:
         """Remove the currently selected calibration from the application.
